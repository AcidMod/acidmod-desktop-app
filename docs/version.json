--- conflicted
+++ resolved
@@ -1,9 +1,5 @@
 {
   "latest": "1.8.1",
-<<<<<<< HEAD
-  "latest_beta": "",
-=======
->>>>>>> 04efb728
   "oldest_safe": "1.8.0",
   "yanked": "< 1.8.0"
 }